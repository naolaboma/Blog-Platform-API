--- conflicted
+++ resolved
@@ -70,36 +70,18 @@
 		return nil, errors.New("invalid email or password")
 	}
 
-<<<<<<< HEAD
-<<<<<<< update/interface/sesionusecase-naol
 	// Generate access token
-=======
->>>>>>> main
-=======
-	// Generate access token
->>>>>>> f8163b1e
 	accessToken, err := u.jwtService.GenerateAccessToken(user.ID, user.Email, user.Role)
 	if err != nil {
 		return nil, err
 	}
-<<<<<<< update/interface/sesionusecase-naol
-	//GenerateRefreshToken
-	refreshToken, err := u.jwtService.GenerateRefreshToken(user.ID, user.Email, user.Role)
-=======
-	
-<<<<<<< HEAD
-	refreshToken, err := u.jwtService.GenerateRefreshToken(user.Id, user.Email, user.Role)
->>>>>>> main
-=======
+	
 	// Generate refresh token
 	refreshToken, err := u.jwtService.GenerateRefreshToken(user.ID, user.Email, user.Role)
->>>>>>> f8163b1e
-	if err != nil {
-		return nil, err
-	}
-
-<<<<<<< HEAD
-<<<<<<< update/interface/sesionusecase-naol
+	if err != nil {
+		return nil, err
+	}
+
 	// Create session with refresh token
 	session := &domain.Session{
 		UserID:       user.ID,
@@ -113,37 +95,11 @@
 	if err := u.sessionRepo.Create(session); err != nil {
 		return nil, err
 	}
-	//LoginResponse
+	
+	// Return login response
 	return &domain.LoginResponse{
 		User:         user,
 		AccessToken:  accessToken,
-=======
-=======
-	// Create session with refresh token
->>>>>>> f8163b1e
-	session := &domain.Session{
-		UserID:       user.ID,
-		Username:     user.Username,
-		Token:        refreshToken,
-		IsActive:     true,
-		CreatedAt:    time.Now(),
-		ExpiresAt:    time.Now().Add(time.Hour * 24 * 7), // exp in 7 days
-		LastActivity: time.Now(),
-	}
-	if err := u.sessionRepo.Create(session); err != nil {
-		return nil, err
-	}
-	
-	// Return login response
-	return &domain.LoginResponse{
-<<<<<<< HEAD
-		User: user,
-		AccessToken: accessToken,
->>>>>>> main
-=======
-		User:         user,
-		AccessToken:  accessToken,
->>>>>>> f8163b1e
 		RefreshToken: refreshToken,
 	}, nil
 }
@@ -198,88 +154,41 @@
 }
 
 func (u *UserUseCase) RefreshToken(refreshToken string) (*domain.LoginResponse, error) {
-<<<<<<< HEAD
-<<<<<<< update/interface/sesionusecase-naol
 	// RefreshToken refreshes an access token using a refresh token
-
-=======
->>>>>>> main
-=======
-	// RefreshToken refreshes an access token using a refresh token
->>>>>>> f8163b1e
 	claims, err := u.jwtService.ValidateToken(refreshToken)
 	if err != nil {
 		return nil, errors.New("invalid refresh token")
 	}
-<<<<<<< update/interface/sesionusecase-naol
-	// Get the corresponding session from the database
-=======
->>>>>>> main
 
 	// Get the corresponding session from the database
 	session, err := u.sessionRepo.GetByUserID(claims.UserID)
 	if err != nil {
 		return nil, errors.New("session not found")
 	}
-<<<<<<< HEAD
-<<<<<<< update/interface/sesionusecase-naol
-	// check if the session is still active and hasnot expired
+	
+	// Check if the session is still active and has not expired
 	if !session.IsActive || time.Now().After(session.ExpiresAt) {
 		return nil, errors.New("session is expired or inactive")
 	}
+	
 	// Get the full user details
 	user, err := u.userRepo.GetByID(claims.UserID)
 	if err != nil {
-		return nil, errors.New(("user not found"))
-	}
-	// generate new accessToken
-=======
-
-=======
-	
-	// Check if the session is still active and has not expired
->>>>>>> f8163b1e
-	if !session.IsActive || time.Now().After(session.ExpiresAt) {
-		return nil, errors.New("session is expired or inactive")
-	}
-	
-	// Get the full user details
-	user, err := u.userRepo.GetByID(claims.UserID)
-	if err != nil {
 		return nil, errors.New("user not found")
 	}
 	
-<<<<<<< HEAD
->>>>>>> main
-=======
 	// Generate new access token
->>>>>>> f8163b1e
 	newAccessToken, err := u.jwtService.GenerateAccessToken(user.ID, user.Email, user.Role)
 	if err != nil {
 		return nil, err
 	}
-<<<<<<< HEAD
-<<<<<<< update/interface/sesionusecase-naol
-	// update last active time on the session
-	if err := u.sessionRepo.UpdateLastActivity(session.ID); err != nil {
+	// Update last active time on the session
+	err = u.sessionRepo.UpdateLastActivity(session.ID)
+	if err != nil {
+		return nil, err
 	}
 
 	// Return the response with the new access token and the original refresh token
-=======
-
-=======
-	// Update last active time on the session
->>>>>>> f8163b1e
-	err = u.sessionRepo.UpdateLastActivity(session.ID)
-	if err != nil {
-		return nil, err
-	}
-
-<<<<<<< HEAD
->>>>>>> main
-=======
-	// Return the response with the new access token and the original refresh token
->>>>>>> f8163b1e
 	return &domain.LoginResponse{
 		User:         user,
 		AccessToken:  newAccessToken,
@@ -289,12 +198,4 @@
 
 func (u *UserUseCase) Logout(userID primitive.ObjectID) error {
 	return u.sessionRepo.DeleteByUserID(userID)
-<<<<<<< HEAD
-<<<<<<< update/interface/sesionusecase-naol
-}
-=======
-} 
->>>>>>> main
-=======
-}
->>>>>>> f8163b1e
+}